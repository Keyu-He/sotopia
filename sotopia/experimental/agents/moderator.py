import asyncio
import sys
import json
import logging
from typing import Literal, Any, AsyncIterator, Dict, List, Set, Optional, Union

if sys.version_info < (3, 11):
    from typing_extensions import Self
else:
    from typing import Self

from aact import Message, NodeFactory, Node
from aact.messages import DataModel, DataModelFactory

from pydantic import Field

from .datamodels import AgentAction, Observation
from sotopia.messages import ActionType
from .logs import EpisodeLog


# Configure logging
logger = logging.getLogger(__name__)


@DataModelFactory.register("observations")
class Observations(DataModel):
    observations_map: Dict[str, Observation] = Field(
        description="the observations of the agents"
    )


@NodeFactory.register("moderator")
class Moderator(Node[AgentAction, Observation]):
    """
    Moderator for managing communication between agents.

    The Moderator:
    1. Receives messages from agents (including RedisAgent)
    2. Routes messages to appropriate agents based on targeting
    3. Manages turn-taking and conversation flow
    4. Handles episode evaluation
    5. Provides group-based message distribution
    """

    def __init__(
        self,
        node_name: str,
        input_channels: list[str],
        output_channels: list[str],
        scenario: str,
        agent_mapping: Dict[str, str],
        evaluator_channels: list[list[str]] = [],
        tag: str = "",
        redis_url: str = "redis://localhost:6379/0",
        action_order: Literal["simultaneous", "round-robin", "random"] = "round-robin",
        available_actions: list[ActionType] = [
            "none",
            "speak",
            "non-verbal communication",
            "action",
            "leave",
        ],
        max_turns: int = 20,
        push_to_db: bool = False,
        use_pk_value: bool = False,
        evaluate_episode: bool = False,
        redis_agent_as_actor: bool = True,
    ) -> None:
        super().__init__(
            node_name=node_name,
            input_channel_types=[
                (input_channel, AgentAction) for input_channel in input_channels
            ]
            + [(channel[0], AgentAction) for channel in evaluator_channels],
            output_channel_types=[
                (output_channel, Observation) for output_channel in output_channels
            ],
            redis_url=redis_url,
        )
        self.observation_queue: asyncio.Queue[AgentAction] = asyncio.Queue()
        self.task_scheduler: asyncio.Task[None] | None = None
        self.shutdown_event: asyncio.Event = asyncio.Event()
        self.agent_mapping: Dict[str, str] = agent_mapping
        self.tag: str = tag
        self.action_order: Literal["simultaneous", "round-robin", "random"] = (
            action_order
        )
        self.available_actions: list[ActionType] = available_actions
        self.turn_number: int = 0
        self.max_turns: int = max_turns
        self.current_agent_index: int = 0
        self.scenario: str = scenario
        self.agents: list[str] = list(agent_mapping.values())
        self.agents_awake: Dict[str, bool] = {name: False for name in self.agents}
        self.all_agents_awake: asyncio.Event = asyncio.Event()
        self.evaluator_channels: list[list[str]] = evaluator_channels
        self.push_to_db: bool = push_to_db
        self.use_pk_value: bool = use_pk_value
        self.agents_pk: Dict[str, str] = {}
        self.agent_models: Dict[str, str] = {}
        self.redis_agent_as_actor: bool = redis_agent_as_actor
        self.evaluate_episode: bool = evaluate_episode

        # New fields for group-based routing
        self.npc_groups: Dict[
            str, List[str]
        ] = {}  # Map from group ID to list of NPC IDs
        self.active_npcs: Set[str] = set()  # Set of active NPC IDs
        self.current_npc_responses: Dict[str, str] = {}  # Collect responses from NPCs
        self.pending_client_messages: List[
            Dict[str, Any]
        ] = []  # Queue of messages to process
        self.group_mode: bool = False  # Flag for group-based routing

        assert (not self.evaluate_episode) or len(
            evaluator_channels
        ) > 0, "if evaluate_episode is True, evaluator_channels should not be empty"

        self.epilog: EpisodeLog  # will be initialized in booting process

    async def __aenter__(self) -> Self:
        """Set up the Moderator when entering async context"""
        logger.info(f"Starting moderator with scenario: {self.scenario}")
        asyncio.create_task(self.booting())
        self.task_scheduler = asyncio.create_task(self._task_scheduler())
        logger.info("Moderator booted successfully")
        return await super().__aenter__()

    async def __aexit__(self, exc_type: Any, exc_value: Any, traceback: Any) -> None:
        """Clean up when exiting async context"""
        self.shutdown_event.set()
        if self.task_scheduler is not None:
            self.task_scheduler.cancel()
        return await super().__aexit__(exc_type, exc_value, traceback)

    async def send(self, output_channel: str, data: str) -> None:
        """Send data to a specific output channel."""
        await self.r.publish(output_channel, data)

    async def send_observations(self, observations: Observations) -> None:
        """Send observations to all relevant output channels."""
        for output_channel, output_channel_type in self.output_channel_types.items():
            if output_channel in observations.observations_map:
                message_json = Message[output_channel_type](  # type:ignore[valid-type]
                    data=observations.observations_map[output_channel]
                ).model_dump_json()
                await self.send(output_channel, message_json)

    async def send_epilog(self, epilog: EpisodeLog, output_channel: str) -> None:
        """Send the epilog to other agents"""
        message_json = Message[Observation](
            data=Observation(
                agent_name="epilog",
                last_turn=epilog.model_dump_json(),
                turn_number=self.turn_number,
                available_actions=self.available_actions,
            )
        ).model_dump_json()
        await self.send(output_channel, message_json)

    async def send_to_npc(self, npc_id: str, content: str) -> None:
        """Send a message to a specific NPC"""
        output_channel = f"moderator:{npc_id}"
        if output_channel in self.output_channel_types:
            message_json = Message[Observation](
                data=Observation(
                    agent_name=npc_id,
                    last_turn=content,
                    turn_number=self.turn_number,
                    available_actions=self.available_actions,
                )
            ).model_dump_json()
            await self.send(output_channel, message_json)
            logger.info(f"Sent message to NPC {npc_id}")

    async def event_handler(
        self, channel: str, message: Message[AgentAction]
    ) -> AsyncIterator[tuple[str, Message[Observation]]]:
        """Handle incoming messages from channels"""
        if channel in self.input_channel_types:
            await self.observation_queue.put(message.data)
        else:
            raise ValueError(f"Invalid channel: {channel}")
            yield "", self.output_type()

    async def _task_scheduler(self) -> None:
        """Process messages from the observation queue"""
        await self.all_agents_awake.wait()
        while not self.shutdown_event.is_set():
            agent_action = await self.observation_queue.get()
            action_or_none = await self.astep(agent_action)
            if action_or_none is not None:
                await self.send_observations(action_or_none)
            self.observation_queue.task_done()

    async def booting(self) -> None:
        """Initialize the Moderator and wait for all agents to connect"""
        logger.info("Booting moderator and waiting for agents...")
        while not self.all_agents_awake.is_set():
            await self.send_observations(
                Observations(
                    observations_map={
                        output_channel: Observation(
                            agent_name="moderator",
                            last_turn=json.dumps(
                                {
                                    "use_pk_value": self.use_pk_value,
                                }
                            ),
                            turn_number=-1,
                            available_actions=["none"],
                        )
                        for output_channel, agent_name in self.agent_mapping.items()
                    }
                )
            )
            logger.info("Sent checking message to agents")
            await asyncio.sleep(0.2)
            while not self.observation_queue.empty():
                agent_action = await self.observation_queue.get()
<<<<<<< HEAD
                
=======

                # Define a custom action type that includes 'start'
                custom_action_type = Union[ActionType, Literal["start"]]

>>>>>>> 204c97c1
                # Handle special case for start message from RedisAgent
                if (
                    agent_action.agent_name == "redis_agent"
                    and isinstance(agent_action.action_type, str)
                    and agent_action.action_type == "start"  # type: ignore[comparison-overlap]
                ):
                    try:
                        start_data = json.loads(agent_action.argument)
                        if "npcs" in start_data:
                            self.active_npcs = set(start_data["npcs"])
                        if "groups" in start_data:
                            self.npc_groups = start_data["groups"]
                        self.group_mode = True
                        logger.info(
                            f"Received start message with {len(self.active_npcs)} NPCs and {len(self.npc_groups)} groups"
                        )
                    except Exception as e:
                        logger.error(f"Error parsing start message: {e}")

                # Handle normal agent initialization
                if not self.agents_awake.get(agent_action.agent_name, False):
                    self.agents_awake[agent_action.agent_name] = True
                    try:
                        args: Dict[str, Any] = json.loads(agent_action.argument)
                        self.agents_pk[agent_action.agent_name] = args.get("pk", "")
                        self.agent_models[agent_action.agent_name] = args.get(
                            "model_name", ""
                        )
                    except Exception as e:
                        # Handle case where argument isn't JSON
                        logger.warning(f"Failed to parse agent arguments: {e}")
                        self.agents_pk[agent_action.agent_name] = ""
                        self.agent_models[agent_action.agent_name] = ""

            if False not in self.agents_awake.values():
                self.all_agents_awake.set()
                logger.info("All agents are now awake and ready")

        self.epilog = EpisodeLog(
            environment=self.scenario,
            agents=list(self.agents_pk.values()),
            tag=self.tag,
            models=list(self.agent_models.values()),
            messages=[[("Environment", "Environment", self.scenario)]],
            rewards=[0.0] * len(self.agents),
            rewards_prompt="",
        )

        # Initialize with initial observations to all agents
        await self.send_observations(
            Observations(
                observations_map={
                    output_channel: Observation(
                        agent_name="moderator",
                        last_turn=self.scenario,
                        turn_number=0,
                        available_actions=self.available_actions
                        if agent_name == self.agents[0]
                        else ["none"],
                    )
                    for output_channel, agent_name in self.agent_mapping.items()
                }
            )
        )
        self.current_agent_index += 1

    async def wrap_up_and_stop(self) -> None:
        """Clean up and terminate the simulation"""
        self.shutdown_event.set()
        try:
            await asyncio.sleep(0.1)
            logger.info("All agents have left, wrapping up and stopping")
            if self.push_to_db:
                self.epilog.save()
        except Exception as e:
            logger.error(f"Error in wrap_up_and_stop: {e}")
        await asyncio.sleep(0.5)
        logger.info(f"Result of this episode:\n{self.epilog.model_dump_json()}")
        await self.r.publish(
            "shutdown:moderator",
            "shutdown",
        )

    async def route_message_to_npcs(
        self,
        content: str,
        target_npcs: Optional[List[str]] = None,
        target_group: Optional[str] = None,
    ) -> Observations:
        """Route a message to specific NPCs or all NPCs in a group"""
        npcs_to_message = set()

        # Add specifically targeted NPCs
        if target_npcs:
            npcs_to_message.update(target_npcs)

        # Add all NPCs in the target group
        if target_group and target_group in self.npc_groups:
            npcs_to_message.update(self.npc_groups[target_group])

        # If no targeting specified and we're in group mode, message all active NPCs
        if not target_npcs and not target_group and self.group_mode:
            npcs_to_message.update(self.active_npcs)

        # Only message NPCs that exist in our mapping
        valid_npcs = set()
        for npc_id in npcs_to_message:
            output_channel = f"moderator:{npc_id}"
            if output_channel in self.output_channel_types:
                valid_npcs.add(npc_id)
            else:
                logger.warning(f"NPC {npc_id} not found in output channels")

        # Create observations for each target NPC
        observations_map = {}
        for npc_id in valid_npcs:
            output_channel = f"moderator:{npc_id}"
            observations_map[output_channel] = Observation(
                agent_name=npc_id,
                last_turn=content,
                turn_number=self.turn_number,
                available_actions=self.available_actions,
            )

        # Return observations to be sent
        return Observations(observations_map=observations_map)

    async def aeval(self, epilog: EpisodeLog) -> EpisodeLog:
        """
        Evaluate the episode
        Will send the epilog to evaluators and wait for the evaluation to be finished
        """
        assert len(self.evaluator_channels) == 1, "currently only support one evaluator"

        for evaluator_channel in self.evaluator_channels:
            await self.send_epilog(epilog, evaluator_channel[1])

        logger.info("Episode eval started")

        for _ in range(
            len(self.evaluator_channels)
        ):  # the queue will take in input and output from this channel
            raw_res = await self.observation_queue.get()
            res = json.loads(raw_res.argument)
            epilog.rewards = res["reward"]
            epilog.rewards_prompt = res["reward_prompt"]

        logger.info("Episode eval finished")
        return epilog

    async def astep(self, agent_action: AgentAction) -> Optional[Observations]:
        """
        Process an agent action and determine the next step in the simulation

        This method handles:
        - Regular agent messages
        - Client messages from RedisAgent
        - Agent leaving
        - Evaluation
        """
        # Special handling for client messages from RedisAgent
        if (
            agent_action.agent_name == "redis_agent"
            and agent_action.action_type == "speak"
        ):
            try:
                # Parse the message data
                message_data = json.loads(agent_action.argument)
                content = message_data.get("content", "")
                target_npcs = message_data.get("target_npcs", [])
                target_group = message_data.get("target_group", None)

                # Add to the episode log
                self.epilog.messages.append(
                    [
                        (
                            "Client",
                            "NPCs",
                            content,
                        )
                    ]
                )

                # Increment turn number for client messages
                self.turn_number += 1

                # Route the message to appropriate NPCs
                return await self.route_message_to_npcs(
                    content=content, target_npcs=target_npcs, target_group=target_group
                )
            except Exception as e:
                logger.error(f"Error routing client message: {e}")
                return None

        # Regular message handling for agent actions
        self.epilog.messages.append(
            [
                (
                    agent_action.agent_name,
                    "Environment",
                    agent_action.to_natural_language(),
                )
            ]
        )

        # Handle agent leaving
        if agent_action.action_type == "leave":
            self.agents_awake[agent_action.agent_name] = False
            # Skip redis_agent when checking if all agents have left
            remaining_agents = {
                k: v for k, v in self.agents_awake.items() if k != "redis_agent"
            }
            if True not in remaining_agents.values():
                if self.evaluate_episode:
                    self.epilog = await self.aeval(self.epilog)
                await self.send_epilog(self.epilog, "moderator:redis_agent")
                await self.wrap_up_and_stop()
                return None

        # Skip empty actions
        if agent_action.action_type == "none":
            return None

        # Always send the current state to RedisAgent
        await self.send_epilog(self.epilog, "moderator:redis_agent")

        # Check if we've reached max turns
        if self.turn_number < self.max_turns:
            if not self.group_mode:  # Only increment for regular turn-based mode
                self.turn_number += 1
        else:
            return Observations(
                observations_map={
                    output_channel: Observation(
                        agent_name=agent_name,
                        last_turn=agent_action.to_natural_language(),
                        turn_number=self.turn_number,
                        available_actions=["leave"],
                    )
                    for output_channel, agent_name in self.agent_mapping.items()
                }
            )

        # For NPC responses in group mode, send to RedisAgent individually
        if self.group_mode and agent_action.agent_name in self.active_npcs:
            # Send this NPC's response to the RedisAgent
            redis_channel_observations = {
                "moderator:redis_agent": Observation(
                    agent_name=agent_action.agent_name,
                    last_turn=agent_action.argument,
                    turn_number=self.turn_number,
                    available_actions=["none"],
                )
            }
            return Observations(observations_map=redis_channel_observations)

        # Normal turn-based progression for regular agents
        observations_map: Dict[str, Observation] = {}
        for output_channel, _ in self.output_channel_types.items():
            agent_name = self.agent_mapping.get(output_channel, "")
            if not agent_name:
                continue

            available_actions = ["none"]
            if self.action_order == "round-robin" and not self.group_mode:
                if agent_name == self.agents[self.current_agent_index]:
                    available_actions = list(self.available_actions)

            observation = Observation(
                agent_name=agent_name,
                last_turn=agent_action.to_natural_language(),
                turn_number=self.turn_number,
                available_actions=available_actions,
            )
            observations_map[output_channel] = observation

        if not self.group_mode:
            self.current_agent_index = (self.current_agent_index + 1) % len(self.agents)

        return Observations(observations_map=observations_map)<|MERGE_RESOLUTION|>--- conflicted
+++ resolved
@@ -219,14 +219,7 @@
             await asyncio.sleep(0.2)
             while not self.observation_queue.empty():
                 agent_action = await self.observation_queue.get()
-<<<<<<< HEAD
                 
-=======
-
-                # Define a custom action type that includes 'start'
-                custom_action_type = Union[ActionType, Literal["start"]]
-
->>>>>>> 204c97c1
                 # Handle special case for start message from RedisAgent
                 if (
                     agent_action.agent_name == "redis_agent"
