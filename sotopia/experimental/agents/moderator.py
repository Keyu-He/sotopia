--- conflicted
+++ resolved
@@ -570,11 +570,7 @@
                 print(f"Error setting mode: {e}")
                 return None
 
-<<<<<<< HEAD
-        # Handle unified_message action - this already has privacy controls built in
-=======
         # Handle unified_message action
->>>>>>> 1cc5dabf
         if agent_action.action_type == "unified_message":
             try:
                 # Extract target_agents from unified message
@@ -597,11 +593,10 @@
                 
                 # Create a unified message targeting the original sender
                 try:
-<<<<<<< HEAD
                     return await self.handle_unified_message(AgentAction(
                         agent_name=agent_name,
                         output_channel=agent_action.output_channel,
-                        action_type="unified_message",
+                        action_type="speak",
                         argument=json.dumps({
                             "content": content,
                             "target_agents": [original_sender],  # Response goes to original sender
@@ -611,27 +606,6 @@
                             "responding_to": {"sender": original_sender}
                         })
                     ))
-=======
-                    return await self.handle_unified_message(
-                        AgentAction(
-                            agent_name=agent_name,
-                            output_channel=agent_action.output_channel,
-                            action_type="unified_message",
-                            argument=json.dumps(
-                                {
-                                    "content": content,
-                                    "target_agents": [
-                                        original_sender
-                                    ],  # Response goes to original sender
-                                    "original_target_agents": [original_sender],
-                                    "original_target_groups": [],
-                                    "context": "response",
-                                    "responding_to": {"sender": original_sender},
-                                }
-                            ),
-                        )
-                    )
->>>>>>> 1cc5dabf
                 except Exception as e:
                     print(f"Error converting speak to response message: {e}")
 
@@ -647,7 +621,7 @@
                     AgentAction(
                         agent_name=agent_action.agent_name,
                         output_channel=agent_action.output_channel,
-                        action_type="unified_message",
+                        action_type="speak",
                         argument=json.dumps(
                             {
                                 "content": agent_action.argument,
