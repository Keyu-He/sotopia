import logging
import json
import asyncio
import sys
import hashlib
import copy
from rich.logging import RichHandler


from aact import NodeFactory

from sotopia.experimental.agents.base_agent import BaseAgent
from sotopia.experimental.agents.datamodels import Observation, AgentAction
from typing import Any, Dict, Set, List, Optional

# Check Python version
if sys.version_info >= (3, 11):
    pass
else:
    pass

# Configure logging
FORMAT = "%(asctime)s - %(levelname)s - %(name)s - %(message)s"
logging.basicConfig(
    level=logging.WARNING,
    format=FORMAT,
    datefmt="[%X]",
    handlers=[RichHandler()],
)

logger = logging.getLogger(__name__)


@NodeFactory.register("redis_agent")
class RedisAgent(BaseAgent[Observation, AgentAction]):
    def __init__(
        self,
        input_channels: list[str],
        output_channel: str,
        node_name: str,
        other_agent_status: dict[str, bool],
        background: dict[str, Any] | None = None,
        agent_pk: str = "",
        redis_url: str = "redis://localhost:6379/0",
        loop_interval: float = 0.1,
    ):
        super().__init__(
            [(input_channel, Observation) for input_channel in input_channels],
            [(output_channel, AgentAction)],
            redis_url,
            node_name,
        )
        self.output_channel = output_channel
        self.message_history: list[Observation] = []
        self.agent_profile_pk: str | None = agent_pk
        self.background: dict[str, Any] | None = background
        self.awake: bool = False
        self.loop_interval = loop_interval
        self.shutdown_event = asyncio.Event()
        self.other_agent_status = other_agent_status

        # Redis channel patterns
        self.epilog_channel_prefix = "epilog:"
        self.command_channel_prefix = "command:"
        self.message_channel_prefix = "message:"

        # Track active connections by their IDs
        self.active_connections: Set[str] = set()
        # Maps connection IDs to agent names - populated from simulation parameters
        self.connection_to_agent: Dict[str, str] = {}

        # Attributes for group and mode support
        self.groups: Dict[
            str, List[str]
        ] = {}  # Dictionary mapping group names to lists of agent names
        self.mode = "full"  # Communication mode: "full" or "group"
        self.external_user_id = "websocket_user"  # ID for external WebSocket users
        self.pending_actions = []  # Queue for actions from WebSocket messages

        # Simplified message context tracking - just track sender and receivers
        self.message_senders: Dict[str, str] = {}  # agent -> original sender
        self.message_receivers: Dict[str, List[str]] = {}  # agent -> list of recipients

        # Track the last epilog sent to each connection to avoid duplicates
        self.last_epilog_hash: Dict[str, str] = {}

        # Task for monitoring command channels
        self.command_listener_task = None

    async def start_command_listener(self) -> None:
        """Start listening for commands on Redis channels"""
        if self.command_listener_task is None or self.command_listener_task.done():
            self.command_listener_task = asyncio.create_task(self._command_listener())
            logger.info("Started Redis command listener task")

    async def _command_listener(self) -> None:
        """Listen for commands from WebSocket clients via Redis"""
        pubsub = self.r.pubsub()

        try:
            # Subscribe to all command channels (using pattern subscription)
            pattern = f"{self.command_channel_prefix}*"
            await pubsub.psubscribe(pattern)
            logger.info(f"Subscribed to Redis command pattern: {pattern}")

            while not self.shutdown_event.is_set():
                try:
                    # Get the next message with a timeout
                    message = await asyncio.wait_for(
                        pubsub.get_message(ignore_subscribe_messages=True),
                        timeout=self.loop_interval,
                    )

                    if message and message["type"] == "pmessage":
                        # Extract connection ID from channel name
                        channel = message["channel"].decode()
                        connection_id = channel.replace(self.command_channel_prefix, "")

                        # Process the command
                        try:
                            command_data = json.loads(message["data"].decode())
                            logger.info(
                                f"Received command from {connection_id}: {command_data.get('type', 'unknown')}"
                            )

                            # Process simulation parameters for agent mapping
                            if command_data.get("type") == "register":
                                # Register the connection
                                await self.register_connection(connection_id)

                                # Map connection to agent if agent_ids are provided
                                if "agent_ids" in command_data:
                                    agent_ids = command_data["agent_ids"]
                                    if agent_ids and len(agent_ids) > 0:
                                        # Assume the first agent ID is the one this connection represents
                                        self.connection_to_agent[connection_id] = (
                                            agent_ids[0]
                                        )
                                        logger.info(
                                            f"Mapped connection {connection_id} to agent {agent_ids[0]}"
                                        )

                            # Process the command
                            action = await self.process_command(
                                command_data, connection_id
                            )
                            if action:
                                # Add to queue to be processed by aact loop
                                self.pending_actions.append(action)

                        except json.JSONDecodeError:
                            logger.error(
                                f"Failed to parse command: {message['data'][:200]}..."
                            )
                        except Exception as e:
                            logger.error(f"Error processing command: {e}")

                except asyncio.TimeoutError:
                    # No message available, continue
                    pass
                except Exception as e:
                    logger.error(f"Error in command listener: {e}")
                    await asyncio.sleep(1)  # Avoid tight loop on error

        except Exception as e:
            logger.error(f"Fatal error in command listener: {e}")
        finally:
            # Unsubscribe when done
            await pubsub.punsubscribe(pattern)
            logger.info("Command listener stopped")

    async def register_connection(self, connection_id: str) -> None:
        """Register a new connection"""
        self.active_connections.add(connection_id)
        logger.info(f"Registered new connection: {connection_id}")

    async def unregister_connection(self, connection_id: str) -> None:
        """Unregister a connection"""
        if connection_id in self.active_connections:
            self.active_connections.remove(connection_id)
            if connection_id in self.connection_to_agent:
                del self.connection_to_agent[connection_id]
            if connection_id in self.last_epilog_hash:
                del self.last_epilog_hash[connection_id]
            logger.info(f"Unregistered connection: {connection_id}")

    def filter_epilog_for_recipient(self, epilog_data: Dict, recipient: str) -> Dict:
        """
        Filter epilog data to only include messages relevant to a specific recipient.

        Args:
            epilog_data: The complete epilog data
            recipient: The name of the recipient agent or user

        Returns:
            Dict: Filtered epilog data
        """
        # Create a deep copy of the epilog to avoid modifying the original
        filtered_epilog = copy.deepcopy(epilog_data)

        if "messages" in filtered_epilog:
            # New list to hold filtered messages
            filtered_messages = []

            # Process each turn's messages
            for turn in filtered_epilog["messages"]:
                filtered_turn = []

                for message in turn:
                    # Extract message components based on the message format
                    # Message format can be either a tuple (sender, receiver, content) or a dict
                    try:
                        if isinstance(message, list):
                            sender = message[0]
                            receiver = message[1]
                            content = message[2]
                        else:
                            sender = message.get("sender", "")
                            receiver = message.get("receiver", "")
                            content = message.get("content", "")

                        # Parse the content as JSON if it's a string and might be JSON format
                        message_data = {}
                        try:
                            if isinstance(content, str):
                                message_data = json.loads(content)
                        except (json.JSONDecodeError, TypeError):
                            # Not JSON or invalid, use empty dict
                            message_data = {}

                        # Get targeting information
                        context = message_data.get("context", "regular")
                        target_agents = message_data.get("target_agents", [])
                        target_groups = message_data.get("target_groups", [])

                        # Logic to determine if this message should be visible to this recipient
                        should_include = False

                        # Messages from the recipient are always visible to them
                        if sender == recipient:
                            should_include = True
                        # Messages targeting the recipient directly
                        elif recipient in target_agents:
                            should_include = True
                        # Messages mentioning the recipient in the receiver field
                        elif receiver.endswith(recipient) or receiver == recipient:
                            should_include = True
                        # Messages to groups the recipient is in
                        elif any(
                            recipient in self.groups.get(group, [])
                            for group in target_groups
                        ):
                            should_include = True
                        # Broadcast messages are visible to everyone
                        elif context == "broadcast" or receiver == "Broadcast":
                            should_include = True
                        # Environment messages are visible to everyone
                        elif sender == "Environment" or receiver == "Environment":
                            should_include = True
                        # System messages are visible to everyone
                        elif context == "system":
                            should_include = True

                        if should_include:
                            filtered_turn.append(message)
                    except Exception as e:
                        logger.error(f"Error filtering message: {e}")
                        # Include the message if we can't properly filter it
                        filtered_turn.append(message)

                # Only add the turn if it has messages
                if filtered_turn:
                    filtered_messages.append(filtered_turn)

            # Replace the original messages with filtered ones
            filtered_epilog["messages"] = filtered_messages

        return filtered_epilog

    async def process_command(
        self, command_data: dict, connection_id: str
    ) -> AgentAction | None:
        """
        Process a command from a WebSocket client via Redis

        Args:
            command_data: The command data
            connection_id: The ID of the connection that sent the command

        Returns:
            AgentAction or None: Action to take based on the command
        """
        try:
            # Handle registration/unregistration
            if command_data.get("type") == "register":
                # Registration is now handled in the command listener
                return None

            if command_data.get("type") == "unregister":
                await self.unregister_connection(connection_id)
                return None

            # Handle mode setting
            if "mode" in command_data:
                self.mode = command_data["mode"]
                logger.info(f"Setting communication mode to: {self.mode}")
                return AgentAction(
                    agent_name=self.node_name,
                    output_channel=self.output_channel,
                    action_type="none",
                    argument=json.dumps({"mode": self.mode}),
                )

            # Handle group configuration
            if "groups" in command_data:
                self.groups = command_data["groups"]
                logger.info(f"Setting up groups: {self.groups}")
                return AgentAction(
                    agent_name=self.node_name,
                    output_channel=self.output_channel,
                    action_type="none",
                    argument=json.dumps({"groups": self.groups}),
                )

            # Handle messages based on mode
            if self.mode == "full":
                # In full mode, messages are just forwarded directly
                if "message" in command_data and "content" in command_data["message"]:
                    message_content = command_data["message"].get("content", "")
                    sender = command_data["message"].get(
                        "sender", self.external_user_id
                    )

                    return AgentAction(
                        agent_name=sender,
                        output_channel=self.output_channel,
                        action_type="speak",
                        argument=message_content,
                    )
            else:  # Group mode
                # In group mode, we need target information
                if "content" in command_data or (
                    "message" in command_data and "content" in command_data["message"]
                ):
                    # Extract content from either direct or nested message
                    content = command_data.get("content", "") or command_data.get(
                        "message", {}
                    ).get("content", "")

                    # Get sender - use the agent associated with this connection if available
                    sender = self.connection_to_agent.get(
                        connection_id, self.external_user_id
                    )
                    if "sender" in command_data:
                        sender = command_data["sender"]
                    elif (
                        "message" in command_data
                        and "sender" in command_data["message"]
                    ):
                        sender = command_data["message"]["sender"]

                    # Get target information
                    target_agents = command_data.get(
                        "target_agents", []
                    ) or command_data.get("message", {}).get("target_agents", [])
                    target_groups = command_data.get(
                        "target_groups", []
                    ) or command_data.get("message", {}).get("target_groups", [])

                    if not content:
                        logger.error("Message missing content")
                        return None

                    if not target_agents and not target_groups:
                        logger.error(
                            "Message must specify target_agents or target_groups in group mode"
                        )
                        return None

                    # Determine message context (for response handling)
                    context = (
                        "individual" if target_agents and not target_groups else "group"
                    )

                    # Expand target groups to include all member agents
                    expanded_agents = set(target_agents)
                    for group_name in target_groups:
                        if group_name in self.groups:
                            expanded_agents.update(self.groups[group_name])
                        else:
                            logger.warning(f"Group '{group_name}' not found")

                    # Record who sent messages to which agents for response tracking
                    for agent in expanded_agents:
                        self.message_senders[agent] = sender
                        if agent in self.message_receivers:
                            if sender not in self.message_receivers[agent]:
                                self.message_receivers[agent].append(sender)
                        else:
                            self.message_receivers[agent] = [sender]

                    # Create unified message action
                    return AgentAction(
                        agent_name=sender,
                        output_channel=self.output_channel,
<<<<<<< HEAD
                        action_type="speak",  # Using a valid action type
                        argument=json.dumps({
                            "action_metadata": "unified_message",  # Add a flag inside the argument instead
                            "content": content,
                            "target_agents": list(expanded_agents),
                            "original_target_agents": target_agents,
                            "original_target_groups": target_groups,
                            "context": context
                        }),
=======
                        action_type="unified_message",
                        argument=json.dumps(
                            {
                                "content": content,
                                "target_agents": list(expanded_agents),
                                "original_target_agents": target_agents,
                                "original_target_groups": target_groups,
                                "context": context,
                            }
                        ),
>>>>>>> 1cc5dabf
                    )

        except KeyError as e:
            logger.error(f"Missing key in command: {e}")
        except Exception as e:
            logger.error(f"Error processing command: {e}")

        return None

    async def process_agent_response(self, obs: Observation) -> Optional[AgentAction]:
        """
        Process a response from an agent and route it appropriately

        Args:
            obs: The observation from the agent

        Returns:
            AgentAction or None: Action for routing the response
        """
        if obs.agent_name in self.message_senders and self.mode == "group":
            # This agent has received targeted messages, route the response appropriately
            original_sender = self.message_senders.get(obs.agent_name)

            if original_sender:
                # Create unified message action for the response, using a valid action type
                return AgentAction(
                    agent_name=obs.agent_name,
                    output_channel=self.output_channel,
<<<<<<< HEAD
                    action_type="speak",  # Valid action type
                    argument=json.dumps({
                        "action_metadata": "unified_message",  # Flag for special handling
                        "content": obs.last_turn,
                        "target_agents": [original_sender],  # Send back to original sender
                        "original_target_agents": [original_sender],
                        "original_target_groups": [],
                        "context": "response"
                    }),
=======
                    action_type="unified_message",
                    argument=json.dumps(
                        {
                            "content": obs.last_turn,
                            "target_agents": [
                                original_sender
                            ],  # Send back to original sender
                            "original_target_agents": [original_sender],
                            "original_target_groups": [],
                            "context": "response",
                        }
                    ),
>>>>>>> 1cc5dabf
                )

        return None

    async def publish_observation(self, obs: Observation) -> None:
        """
        Publish observation to Redis channels.
        Simply forwards epilog updates to external connections.
        """
        # Handle epilog observations - these contain the complete conversation state
        if obs.agent_name == "epilog":
            try:
                # Parse the epilog data
                epilog_data = json.loads(obs.last_turn)

                # Generate a hash of the epilog to avoid sending duplicates
                epilog_hash = hashlib.md5(obs.last_turn.encode()).hexdigest()

<<<<<<< HEAD
                # Send the complete epilog to external connections - no filtering
                formatted_message = json.dumps({
                    "type": "SERVER_MSG",
                    "data": {"type": "episode_log", "log": epilog_data},
                })

                # Publish to each active connection's epilog channel
                for connection_id in self.active_connections:
                    last_hash = self.last_epilog_hash.get(connection_id)

                    # Only publish if it's a new epilog for this connection
                    if last_hash != epilog_hash:
                        channel = f"{self.epilog_channel_prefix}{connection_id}"
                        await self.r.publish(channel, formatted_message)
                        logger.info(f"Published epilog update to {channel}")
                        self.last_epilog_hash[connection_id] = epilog_hash
=======
                # In group mode, filter messages for each connection
                if self.mode == "group":
                    # For each active connection, create a filtered version of the epilog
                    for connection_id in self.active_connections:
                        last_hash = self.last_epilog_hash.get(connection_id)

                        # Only process if it's a new epilog for this connection
                        if last_hash != epilog_hash:
                            # Determine which agent this connection represents
                            recipient = self.connection_to_agent.get(
                                connection_id, self.external_user_id
                            )

                            # Create a filtered copy of the epilog
                            filtered_epilog = self.filter_epilog_for_recipient(
                                epilog_data, recipient
                            )

                            # Format and send the filtered epilog
                            filtered_message = json.dumps(
                                {
                                    "type": "SERVER_MSG",
                                    "data": {
                                        "type": "episode_log",
                                        "log": filtered_epilog,
                                    },
                                }
                            )

                            channel = f"{self.epilog_channel_prefix}{connection_id}"
                            await self.r.publish(channel, filtered_message)
                            logger.info(
                                f"Published filtered epilog update to {channel}"
                            )
                            self.last_epilog_hash[connection_id] = epilog_hash
                else:
                    # In full mode, send the complete epilog to everyone
                    formatted_message = json.dumps(
                        {
                            "type": "SERVER_MSG",
                            "data": {"type": "episode_log", "log": epilog_data},
                        }
                    )

                    # Publish to each active connection's epilog channel
                    for connection_id in self.active_connections:
                        last_hash = self.last_epilog_hash.get(connection_id)

                        # Only publish if it's a new epilog for this connection
                        if last_hash != epilog_hash:
                            channel = f"{self.epilog_channel_prefix}{connection_id}"
                            await self.r.publish(channel, formatted_message)
                            logger.info(f"Published epilog update to {channel}")
                            self.last_epilog_hash[connection_id] = epilog_hash
>>>>>>> 1cc5dabf

            except json.JSONDecodeError:
                logger.error(f"Failed to parse epilog data: {obs.last_turn}")
            except Exception as e:
                logger.error(f"Error publishing epilog: {e}")

    async def aact(self, obs: Observation) -> AgentAction | None:
        """Process an observation and return an action"""
        # Start the command listener if not already running
        if not self.command_listener_task or self.command_listener_task.done():
            await self.start_command_listener()

        # Publish observation to Redis channels
        await self.publish_observation(obs)

        # Handle initialization message
        if obs.turn_number == -1:
            if self.awake:
                return AgentAction(
                    agent_name=self.node_name,
                    output_channel=self.output_channel,
                    action_type="none",
                    argument="",
                )
            self.awake = True
            return AgentAction(
                agent_name=self.node_name,
                output_channel=self.output_channel,
                action_type="none",
                argument=json.dumps({"pk": "redis", "model_name": "redis"}),
            )

        # Add to message history
        self.message_history.append(obs)

        # Handle agent status updates (to detect when agents leave)
        for agent_name in self.other_agent_status.keys():
            if agent_name in obs.last_turn and "left" in obs.last_turn:
                self.other_agent_status[agent_name] = False
                # Clean up agent context data
                if agent_name in self.message_senders:
                    del self.message_senders[agent_name]
                if agent_name in self.message_receivers:
                    del self.message_receivers[agent_name]

        # Check if all agents have left
        if True not in self.other_agent_status.values():
            self.shutdown_event.set()
            # Cancel the command listener
            if self.command_listener_task and not self.command_listener_task.done():
                self.command_listener_task.cancel()

        # Process agent responses in group mode
        if self.mode == "group" and obs.agent_name != "epilog" and obs.last_turn:
            response_action = await self.process_agent_response(obs)
            if response_action:
                return response_action

        # Process any pending actions from WebSocket messages
        if self.pending_actions:
            action = self.pending_actions.pop(0)
            return action

        # Default action if no pending actions
        return AgentAction(
            agent_name=self.node_name,
            output_channel=self.output_channel,
            action_type="none",
            argument="",
        )<|MERGE_RESOLUTION|>--- conflicted
+++ resolved
@@ -403,7 +403,6 @@
                     return AgentAction(
                         agent_name=sender,
                         output_channel=self.output_channel,
-<<<<<<< HEAD
                         action_type="speak",  # Using a valid action type
                         argument=json.dumps({
                             "action_metadata": "unified_message",  # Add a flag inside the argument instead
@@ -413,18 +412,6 @@
                             "original_target_groups": target_groups,
                             "context": context
                         }),
-=======
-                        action_type="unified_message",
-                        argument=json.dumps(
-                            {
-                                "content": content,
-                                "target_agents": list(expanded_agents),
-                                "original_target_agents": target_agents,
-                                "original_target_groups": target_groups,
-                                "context": context,
-                            }
-                        ),
->>>>>>> 1cc5dabf
                     )
 
         except KeyError as e:
@@ -453,7 +440,6 @@
                 return AgentAction(
                     agent_name=obs.agent_name,
                     output_channel=self.output_channel,
-<<<<<<< HEAD
                     action_type="speak",  # Valid action type
                     argument=json.dumps({
                         "action_metadata": "unified_message",  # Flag for special handling
@@ -463,20 +449,6 @@
                         "original_target_groups": [],
                         "context": "response"
                     }),
-=======
-                    action_type="unified_message",
-                    argument=json.dumps(
-                        {
-                            "content": obs.last_turn,
-                            "target_agents": [
-                                original_sender
-                            ],  # Send back to original sender
-                            "original_target_agents": [original_sender],
-                            "original_target_groups": [],
-                            "context": "response",
-                        }
-                    ),
->>>>>>> 1cc5dabf
                 )
 
         return None
@@ -495,7 +467,6 @@
                 # Generate a hash of the epilog to avoid sending duplicates
                 epilog_hash = hashlib.md5(obs.last_turn.encode()).hexdigest()
 
-<<<<<<< HEAD
                 # Send the complete epilog to external connections - no filtering
                 formatted_message = json.dumps({
                     "type": "SERVER_MSG",
@@ -512,62 +483,6 @@
                         await self.r.publish(channel, formatted_message)
                         logger.info(f"Published epilog update to {channel}")
                         self.last_epilog_hash[connection_id] = epilog_hash
-=======
-                # In group mode, filter messages for each connection
-                if self.mode == "group":
-                    # For each active connection, create a filtered version of the epilog
-                    for connection_id in self.active_connections:
-                        last_hash = self.last_epilog_hash.get(connection_id)
-
-                        # Only process if it's a new epilog for this connection
-                        if last_hash != epilog_hash:
-                            # Determine which agent this connection represents
-                            recipient = self.connection_to_agent.get(
-                                connection_id, self.external_user_id
-                            )
-
-                            # Create a filtered copy of the epilog
-                            filtered_epilog = self.filter_epilog_for_recipient(
-                                epilog_data, recipient
-                            )
-
-                            # Format and send the filtered epilog
-                            filtered_message = json.dumps(
-                                {
-                                    "type": "SERVER_MSG",
-                                    "data": {
-                                        "type": "episode_log",
-                                        "log": filtered_epilog,
-                                    },
-                                }
-                            )
-
-                            channel = f"{self.epilog_channel_prefix}{connection_id}"
-                            await self.r.publish(channel, filtered_message)
-                            logger.info(
-                                f"Published filtered epilog update to {channel}"
-                            )
-                            self.last_epilog_hash[connection_id] = epilog_hash
-                else:
-                    # In full mode, send the complete epilog to everyone
-                    formatted_message = json.dumps(
-                        {
-                            "type": "SERVER_MSG",
-                            "data": {"type": "episode_log", "log": epilog_data},
-                        }
-                    )
-
-                    # Publish to each active connection's epilog channel
-                    for connection_id in self.active_connections:
-                        last_hash = self.last_epilog_hash.get(connection_id)
-
-                        # Only publish if it's a new epilog for this connection
-                        if last_hash != epilog_hash:
-                            channel = f"{self.epilog_channel_prefix}{connection_id}"
-                            await self.r.publish(channel, formatted_message)
-                            logger.info(f"Published epilog update to {channel}")
-                            self.last_epilog_hash[connection_id] = epilog_hash
->>>>>>> 1cc5dabf
 
             except json.JSONDecodeError:
                 logger.error(f"Failed to parse epilog data: {obs.last_turn}")
