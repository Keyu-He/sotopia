--- conflicted
+++ resolved
@@ -10,10 +10,6 @@
 
 from sotopia.experimental.agents.base_agent import BaseAgent
 from sotopia.experimental.agents.datamodels import Observation, AgentAction
-<<<<<<< HEAD
-=======
-from typing import Any, Dict, List, Set
->>>>>>> 255826fa
 
 # Configure logging
 FORMAT = "%(asctime)s - %(levelname)s - %(name)s - %(message)s"
@@ -92,17 +88,9 @@
         self.other_agent_status = other_agent_status
 
         # Fields for group-based routing
-<<<<<<< HEAD
         self.npc_groups: Dict[str, List[str]] = {}  # Map from group ID to list of NPC IDs
         self.active_npcs: Set[str] = set()          # Set of active NPC IDs
         self.pending_ws_messages: List[Dict[str, Any]] = []   # Messages waiting to be processed
-=======
-        self.npc_groups: Dict[
-            str, List[str]
-        ] = {}  # Map from group ID to list of NPC IDs
-        self.active_npcs: Set[str] = set()  # Set of active NPC IDs
-        self.pending_ws_messages: List[dict] = []  # Messages waiting to be processed
->>>>>>> 255826fa
 
     async def setup_websocket(self) -> None:
         """Set up the WebSocket connection with improved error handling"""
@@ -119,16 +107,8 @@
                         ws_timeout = ClientWSTimeout(timeout=10.0)
                         self.websocket = await self.websocket_session.ws_connect(
                             self.websocket_url,
-<<<<<<< HEAD
                             timeout=ws_timeout,  # Now using proper type
                             heartbeat=30.0  # Keep connection alive
-=======
-                            timeout=10.0,  # Explicit timeout
-                            heartbeat=30.0,  # Keep connection alive
-                        )
-                        self.websocket_task = asyncio.create_task(
-                            self.listen_websocket()
->>>>>>> 255826fa
                         )
                         logger.info(f"Connected to WebSocket at {self.websocket_url}")
                         return  # Success, exit the function
