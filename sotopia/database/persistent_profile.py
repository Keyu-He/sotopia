import sys
from enum import IntEnum
from typing import Any

if sys.version_info >= (3, 11):
    from typing import Self
else:
    from typing_extensions import Self

from pydantic import BaseModel, model_validator
from redis_om import JsonModel
from redis_om.model.model import Field


class RelationshipType(IntEnum):
    stranger = 0
    know_by_name = 1
    acquaintance = 2
    friend = 3
    romantic_relationship = 4
    family_member = 5


class BaseAgentProfile(BaseModel):
    pk: str | None = Field(default_factory=lambda: "")
    first_name: str = Field(index=True)
    last_name: str = Field(index=True)
    age: int = Field(index=True, default_factory=lambda: 0)
    occupation: str = Field(index=True, default_factory=lambda: "")
    gender: str = Field(index=True, default_factory=lambda: "")
    gender_pronoun: str = Field(index=True, default_factory=lambda: "")
    public_info: str = Field(index=True, default_factory=lambda: "")
    big_five: str = Field(index=True, default_factory=lambda: "")
    moral_values: list[str] = Field(index=False, default_factory=lambda: [])
    schwartz_personal_values: list[str] = Field(index=False, default_factory=lambda: [])
    personality_and_values: str = Field(index=True, default_factory=lambda: "")
    decision_making_style: str = Field(index=True, default_factory=lambda: "")
    secret: str = Field(default_factory=lambda: "")
    model_id: str = Field(default_factory=lambda: "")
    mbti: str = Field(default_factory=lambda: "")
    tag: str = Field(
        index=True,
        default_factory=lambda: "",
        description="The tag of the agent, used for searching, could be convenient to document agent profiles from different works and sources",
    )


class AgentProfile(BaseAgentProfile, JsonModel):
    def __init__(self, **kwargs: Any):
        if "pk" not in kwargs:
            kwargs["pk"] = ""
        super().__init__(**kwargs)


class BaseEnvironmentProfile(BaseModel):
    pk: str | None = Field(default_factory=lambda: "")
    codename: str = Field(
        index=True,
        default_factory=lambda: "",
        description="The codename of the environment",
    )
    source: str = Field(
        index=True,
        default_factory=lambda: "",
        description="The source of the environment",
    )
    scenario: str = Field(
        index=True,
        description="A concrete scenario of where the social interaction takes place, the scenario should have two agents (agent1 and agent2), and you should illustrate the relationship between the two agents, and for what purpose agent1 is interacting with agent2. Please avoid mentioning specific names and occupations in the scenario and keep all the mentions gender-neutral. Also avoid generating scenarios that requires childrend (below 18) or elderly (above 70) to be involved.",
    )
    agent_goals: list[str] = Field(
        default_factory=lambda: [],
        description="The social goals of each agent, which could include <extra_info>...</extra_info>, <clarification_hint>...</clarification_hint>, and <strategy_hint>...</strategy_hint> to help the agent achieve the goal. Avoid providing too specific strategy hint, try to be as abstract as possible. For example, use 'you can provide financial benefits to achieve your goal' instead of 'you can buy him a boba tea to achieve your goal.'",
    )
    relationship: RelationshipType = Field(
        index=True,
        default_factory=lambda: RelationshipType.stranger,
        description="The relationship between the two agents, choose from: stranger, know_by_name, acquaintance, friend, romantic_relationship, family_member. Do not make up a relationship, but choose from the list, 0 means stranger, 1 means know_by_name, 2 means acquaintance, 3 means friend, 4 means romantic_relationship, 5 means family_member",
    )
    age_constraint: str | None = Field(
        default_factory=lambda: None,
        description="The age constraint of the environment, a list of tuples, each tuple is a range of age, e.g., '[(18, 25), (30, 40)]' means the environment is only available to agent one between 18 and 25, and agent two between 30 and 40",
    )
    occupation_constraint: str | None = Field(
        default_factory=lambda: None,
        description="The occupation constraint of the environment, a list of lists, each list is a list of occupations, e.g., '[['student', 'teacher'], ['doctor', 'nurse']]' means the environment is only available to agent one if agent one is a student or a teacher, and agent two is a doctor or a nurse",
    )
    agent_constraint: list[list[str]] | None = Field(
        default_factory=lambda: None,
    )
    tag: str = Field(
        index=True,
        default_factory=lambda: "",
        description="The tag of the environment, used for searching, could be convenient to document environment profiles from different works and sources",
    )


class EnvironmentProfile(BaseEnvironmentProfile, JsonModel):
    def __init__(self, **kwargs: Any):
        if "pk" not in kwargs:
            kwargs["pk"] = ""
        super().__init__(**kwargs)


class BaseRelationshipProfile(BaseModel):
    pk: str | None = Field(default_factory=lambda: "")
    agent_1_id: str = Field(index=True)
    agent_2_id: str = Field(index=True)
    relationship: RelationshipType = Field(
        index=True,
        description="0 means stranger, 1 means know_by_name, 2 means acquaintance, 3 means friend, 4 means romantic_relationship, 5 means family_member",
    )  # this could be improved by limiting str to a relationship Enum
    background_story: str | None = Field(default_factory=lambda: None)
    tag: str = Field(
        index=True,
        default_factory=lambda: "",
        description="The tag of the relationship, used for searching, could be convenient to document relationship profiles from different works and sources",
    )


class RelationshipProfile(BaseRelationshipProfile, JsonModel):
    def __init__(self, **kwargs: Any):
        if "pk" not in kwargs:
            kwargs["pk"] = ""
        super().__init__(**kwargs)


class EnvironmentList(JsonModel):
<<<<<<< HEAD
=======
    pk: str | None = Field(default_factory=lambda: "")
>>>>>>> 7a3e32b4
    name: str = Field(index=True)
    environments: list[str] = Field(default_factory=lambda: [])
    agent_index: list[str] | None = Field(default_factory=lambda: None)

    def __init__(self, **kwargs: Any):
        if "pk" not in kwargs:
            kwargs["pk"] = ""
        super().__init__(**kwargs)

    # validate the length of agent_index should be same as environments
    @model_validator(mode="after")
    def the_length_agent_index_matches_environments(self) -> Self:
        environments, agent_index = (
            self.environments,
            self.agent_index,
        )
        if agent_index is None:
            return self
        assert (
            len(environments) == len(agent_index)
        ), f"Number of environments {len(environments)} and agent_index {len(agent_index)} do not match"
        return self<|MERGE_RESOLUTION|>--- conflicted
+++ resolved
@@ -126,10 +126,7 @@
 
 
 class EnvironmentList(JsonModel):
-<<<<<<< HEAD
-=======
     pk: str | None = Field(default_factory=lambda: "")
->>>>>>> 7a3e32b4
     name: str = Field(index=True)
     environments: list[str] = Field(default_factory=lambda: [])
     agent_index: list[str] | None = Field(default_factory=lambda: None)
