--- conflicted
+++ resolved
@@ -59,16 +59,12 @@
 
 The above command will run all tests in the `tests` folder except for `tests/cli`. If you are not changing the installation CLI, you don't need to worry about it.
 
-<<<<<<< HEAD
-### 5. Write Code and Commit It
-=======
 If you have implemented a new feature, please also write tests for it. Sotopia github action will
 check the code coverage after your PR passed the tests. The PR will not be merged if the code coverage is lower than the threshold.
 Feel free to ask on Discord if you find it hard to write tests for your features.
 
 #### Documentation
 Lastly, please also update the documentation if you have changed the API or added new features. You can find the documentation in the `docs` folder.
->>>>>>> 78a8c270
 
 To build the documentation, you can run:
 
@@ -77,24 +73,7 @@
 cd docs; bun run dev
 ```
 
-<<<<<<< HEAD
-### 6. Test Your Code
-
-Sotopia provides a docker environment for testing. You can run the following command to test your code:
-
-```shell
-# Starting from your local sotopia repository
-# Requires Docker
-bash tests/tests.sh
-```
-
-The above command will run all tests in the `tests` folder except for `tests/cli`. If you are not changing the installation CLI, you don't need to worry about it.
-
-
-### 7. Open a Pull Request
-=======
 ### How to Open a Pull Request
->>>>>>> 78a8c270
 
 * On GitHub, go to the page of your forked repository, and create a Pull Request:
    - Click on `Branches`
