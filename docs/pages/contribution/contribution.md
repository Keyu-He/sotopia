--- conflicted
+++ resolved
@@ -60,33 +60,21 @@
 
 ### 4. Set up the Development Environment
 
-<<<<<<< HEAD
-We recommend using DevContainers to set up your development environment.
-
-#### Using VSCode
-
-If you use VSCode, you can install the DevContainers extension, and then in Commend Pallette, run `Dev Containers: Open Folder in Container`.
-After the container is built, you have a Redis server and local Llama server running.
-=======
 We recommend using Dev Containers to set up your development environment, but note that Docker is required for install Dev Containers.
 
 #### Using VSCode
 
 If you use VSCode, you can install the Dev Containers extension, and then in [Command Palette](https://code.visualstudio.com/docs/getstarted/userinterface#_command-palette), run `Dev Containers: Open Folder in Container`.
 After the container is built (the first time it may take 10+ minutes to build), you have a Redis server and local Llama server running.
->>>>>>> 71d6199b
 
 #### Other IDEs or Editors
 
 Please refer to [Dev Containers](https://containers.dev/supporting#editors) to see how to set up DevContainers in other editors.
 
-<<<<<<< HEAD
-=======
 #### Without Dev Containers
 
 You can also set up the development environment without Dev Containers. Please manually install Redis, and if you want to use a local model, you can use Ollama, Llama.cpp,  vLLM or many others which support OpenAI compatible endpoints.
 
->>>>>>> 71d6199b
 
 ### 5. Write Code and Commit It
 
