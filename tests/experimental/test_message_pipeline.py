--- conflicted
+++ resolved
@@ -1,10 +1,7 @@
 import pytest
 import logging
-<<<<<<< HEAD
 from typing import Dict, List, Optional, Any, Tuple, Collection, Set
 from unittest.mock import MagicMock, patch, AsyncMock
-=======
->>>>>>> 255826fa
 
 # Configure logging
 logging.basicConfig(
@@ -19,32 +16,18 @@
 
 class MockWebSocket:
     """Mock WebSocket class for testing"""
-<<<<<<< HEAD
     def __init__(self) -> None:
         self.sent_messages: List[Dict[str, Any]] = []
         self.response_queue: List[Dict[str, Any]] = []
         self.npc_responses: Dict[str, Dict[str, Any]] = {}  # Store NPC responses for testing
         
     async def send_json(self, data: Dict[str, Any]) -> bool:
-=======
-
-    def __init__(self):
-        self.sent_messages = []
-        self.response_queue = []
-
-    async def send_json(self, data):
->>>>>>> 255826fa
         """Record sent messages"""
         self.sent_messages.append(data)
         logger.info(f"Sent message: {data}")
         return True
-<<<<<<< HEAD
         
     async def receive_json(self, timeout: Optional[float] = None) -> Dict[str, Any]:
-=======
-
-    async def receive_json(self, timeout=None):
->>>>>>> 255826fa
         """Return mock responses"""
         # If we have queued responses, return those first
         if self.response_queue:
@@ -81,42 +64,26 @@
             target_group = last_message["data"].get("target_group", None)
 
             # Determine which NPCs to include in response
-<<<<<<< HEAD
             npcs_to_respond: List[str] = []
             
             # Handle targeting
             groups: Dict[str, List[str]] = {'group1': ['agent1', 'agent2'], 'group2': ['agent2', 'agent3']}
             all_npcs: List[str] = ['agent1', 'agent2', 'agent3']
             
-=======
-            npcs_to_respond = []
-
-            # Handle targeting
-            groups = {"group1": ["agent1", "agent2"], "group2": ["agent2", "agent3"]}
-            all_npcs = ["agent1", "agent2", "agent3"]
-
->>>>>>> 255826fa
             if target_npcs:
                 npcs_to_respond = target_npcs
             elif target_group and target_group in groups:
                 npcs_to_respond = groups[target_group]
             else:
                 npcs_to_respond = all_npcs
-<<<<<<< HEAD
                 
             # Store response data for testing
             self.npc_responses = {}
-=======
-
-            # Generate responses
-            responses = {}
->>>>>>> 255826fa
             for npc in npcs_to_respond:
                 self.npc_responses[npc] = {
                     "content": f"Mock response from {npc} to: {content}",
                     "action_type": "speak",
                 }
-<<<<<<< HEAD
             
             # Return the first response immediately
             # In a real situation, redis_agent would send one at a time
@@ -151,19 +118,6 @@
                     }
                 }
             
-=======
-
-            return {
-                "type": "SERVER_MSG",
-                "data": {
-                    "type": "npc_responses",
-                    "status": "success",
-                    "turn": len(self.sent_messages),
-                    "responses": responses,
-                },
-            }
-
->>>>>>> 255826fa
         elif msg_type == "TURN_REQUEST":
             # For TURN_REQUEST messages
             agent_id = last_message["data"].get("agent_id", "")
@@ -184,7 +138,6 @@
             return {"type": "END_SIM", "data": {}}
 
         # Default response
-<<<<<<< HEAD
         return {
             "type": "SERVER_MSG",
             "data": {"message": "Mock response"}
@@ -214,27 +167,6 @@
         return self.websocket
         
     async def close(self) -> bool:
-=======
-        return {"type": "SERVER_MSG", "data": {"message": "Mock response"}}
-
-    async def close(self):
-        """Mock close method"""
-        return True
-
-
-class MockClientSession:
-    """Mock ClientSession for testing"""
-
-    def __init__(self):
-        self.websocket = MockWebSocket()
-
-    async def ws_connect(self, url, timeout=None):
-        """Return mock websocket"""
-        logger.info(f"Mock connection to {url}")
-        return self.websocket
-
-    async def close(self):
->>>>>>> 255826fa
         """Mock close method"""
         return True
 
@@ -243,20 +175,11 @@
 # Test utilities
 # --------------------------------
 
-<<<<<<< HEAD
 async def send_start_sim(ws: MockWebSocket, mode: str = "group") -> Dict[str, Any]:
     """Send a START_SIM message"""
     npcs: List[str] = ["agent1", "agent2", "agent3"]
     groups: Dict[str, List[str]] = {"group1": ["agent1", "agent2"], "group2": ["agent2", "agent3"]}
     
-=======
-
-async def send_start_sim(ws, mode="group"):
-    """Send a START_SIM message"""
-    npcs = ["agent1", "agent2", "agent3"]
-    groups = {"group1": ["agent1", "agent2"], "group2": ["agent2", "agent3"]}
-
->>>>>>> 255826fa
     LOCAL_MODEL = "custom/llama3.2:1b@http://localhost:8000/v1"
     start_message: Dict[str, Any] = {
         "type": "START_SIM",
@@ -273,7 +196,6 @@
     await ws.send_json(start_message)
     return await ws.receive_json(timeout=5.0)
 
-<<<<<<< HEAD
 async def send_client_message(
     ws: MockWebSocket, 
     content: str, 
@@ -288,13 +210,6 @@
         }
     }
     
-=======
-
-async def send_client_message(ws, content, target_npcs=None, target_group=None):
-    """Send a CLIENT_MSG message"""
-    message = {"type": "CLIENT_MSG", "data": {"content": content}}
-
->>>>>>> 255826fa
     if target_npcs:
         message["data"]["target_npcs"] = target_npcs
     if target_group:
@@ -310,12 +225,7 @@
     
     return first_response, additional_responses
 
-<<<<<<< HEAD
 async def send_turn_request(ws: MockWebSocket, agent_id: str, content: str) -> Dict[str, Any]:
-=======
-
-async def send_turn_request(ws, agent_id, content):
->>>>>>> 255826fa
     """Send a TURN_REQUEST message"""
     message: Dict[str, Any] = {
         "type": "TURN_REQUEST",
@@ -324,12 +234,7 @@
     await ws.send_json(message)
     return await ws.receive_json(timeout=5.0)
 
-<<<<<<< HEAD
 async def end_simulation(ws: MockWebSocket) -> Dict[str, Any]:
-=======
-
-async def end_simulation(ws):
->>>>>>> 255826fa
     """Send a FINISH_SIM message"""
     await ws.send_json({"type": "FINISH_SIM", "data": {}})
     return await ws.receive_json(timeout=5.0)
@@ -361,7 +266,6 @@
 
     # Send a message to a group
     message = "Hello to group1"
-<<<<<<< HEAD
     first_response, additional_responses = await send_client_message(
         mock_websocket, 
         message, 
@@ -390,21 +294,6 @@
     assert "agent2" in all_npc_ids, "Missing response from agent2"
     assert "agent3" not in all_npc_ids, "Unexpected response from agent3"
     
-=======
-    response = await send_client_message(mock_websocket, message, target_group="group1")
-    logger.info(f"Group message response: {response}")
-
-    # Verify the message response
-    assert response["type"] == "SERVER_MSG", "Wrong response type"
-    assert "responses" in response["data"], "No responses in data"
-
-    # Check that responses came from the right group members
-    responses = response["data"]["responses"]
-    assert "agent1" in responses, "Missing response from agent1"
-    assert "agent2" in responses, "Missing response from agent2"
-    assert "agent3" not in responses, "Unexpected response from agent3"
-
->>>>>>> 255826fa
     # Clean up
     response = await end_simulation(mock_websocket)
     assert response["type"] == "END_SIM", "Failed to end simulation"
@@ -418,7 +307,6 @@
 
     # Send a message to specific NPCs
     message = "Hello to specific NPCs"
-<<<<<<< HEAD
     first_response, additional_responses = await send_client_message(
         mock_websocket, 
         message, 
@@ -444,22 +332,6 @@
     assert "agent3" in all_npc_ids, "Missing response from agent3"
     assert "agent2" not in all_npc_ids, "Unexpected response from agent2"
     
-=======
-    response = await send_client_message(
-        mock_websocket, message, target_npcs=["agent1", "agent3"]
-    )
-
-    # Verify the message response
-    assert response["type"] == "SERVER_MSG", "Wrong response type"
-    assert "responses" in response["data"], "No responses in data"
-
-    # Check that responses came from the right NPCs
-    responses = response["data"]["responses"]
-    assert "agent1" in responses, "Missing response from agent1"
-    assert "agent3" in responses, "Missing response from agent3"
-    assert "agent2" not in responses, "Unexpected response from agent2"
-
->>>>>>> 255826fa
     # Clean up
     await end_simulation(mock_websocket)
 
@@ -494,7 +366,6 @@
     await send_start_sim(mock_websocket, mode="group")
 
     # Send messages to different groups with overlapping membership
-<<<<<<< HEAD
     groups: Dict[str, List[str]] = {"group1": ["agent1", "agent2"], "group2": ["agent2", "agent3"]}
     
     for group_name, expected_members in groups.items():
@@ -522,26 +393,6 @@
         for member in expected_members:
             assert member in all_npc_ids, f"Missing response from {member} in {group_name}"
     
-=======
-    groups = {"group1": ["agent1", "agent2"], "group2": ["agent2", "agent3"]}
-
-    for group_name, expected_members in groups.items():
-        response = await send_client_message(
-            mock_websocket, f"Hello {group_name}", target_group=group_name
-        )
-
-        # Verify the message response
-        assert response["type"] == "SERVER_MSG", "Wrong response type"
-        assert "responses" in response["data"], "No responses in data"
-
-        # Check that responses came from the right group members
-        responses = response["data"]["responses"]
-        for member in expected_members:
-            assert (
-                member in responses
-            ), f"Missing response from {member} in {group_name}"
-
->>>>>>> 255826fa
     # Clean up
     await end_simulation(mock_websocket)
 
@@ -559,7 +410,6 @@
 
     # --------- TURN 1: Client greets the group ---------
     greeting = "Hello everyone in group1! How are you all doing today?"
-<<<<<<< HEAD
     first_response1, additional_responses1 = await send_client_message(
         mock_websocket, 
         greeting, 
@@ -596,45 +446,10 @@
     all_npc_ids2: List[str] = [first_response2["data"]["npc_id"]] + [r["data"]["npc_id"] for r in additional_responses2]
     assert len(all_npc_ids2) == 2, "Expected 2 responses"
     
-=======
-    response1 = await send_client_message(
-        mock_websocket, greeting, target_group="group1"
-    )
-
-    # Verify responses
-    assert response1["type"] == "SERVER_MSG", "Wrong response type"
-    assert "responses" in response1["data"], "No responses in data"
-
-    # Check group responses
-    responses1 = response1["data"]["responses"]
-    assert "agent1" in responses1, "Missing response from agent1"
-    assert "agent2" in responses1, "Missing response from agent2"
-    assert "agent3" not in responses1, "Unexpected response from agent3"
-
-    logger.info(f"Turn 1 - Client: {greeting}")
-    for npc, resp in responses1.items():
-        logger.info(f"Turn 1 - {npc}: {resp['content']}")
-
-    # --------- TURN 2: Client asks a follow-up question ---------
-    follow_up = "What kind of tasks can you help me with as a group?"
-    response2 = await send_client_message(
-        mock_websocket, follow_up, target_group="group1"
-    )
-
-    # Verify responses
-    responses2 = response2["data"]["responses"]
-    assert len(responses2) == 2, "Expected 2 responses"
-
-    logger.info(f"Turn 2 - Client: {follow_up}")
-    for npc, resp in responses2.items():
-        logger.info(f"Turn 2 - {npc}: {resp['content']}")
-
->>>>>>> 255826fa
     # --------- TURN 3: Client addresses one specific NPC ---------
     # Pick the first NPC that responded
     specific_npc = first_response2["data"]["npc_id"]
     direct_question = f"Hey {specific_npc}, can you tell me more about yourself?"
-<<<<<<< HEAD
     
     first_response3, additional_responses3 = await send_client_message(
         mock_websocket, 
@@ -707,71 +522,6 @@
     assert "agent2" in all_npc_ids6, "Missing response from agent2"
     assert "agent3" in all_npc_ids6, "Missing response from agent3"
     
-=======
-
-    response3 = await send_client_message(
-        mock_websocket, direct_question, target_npcs=[specific_npc]
-    )
-
-    # Verify responses
-    responses3 = response3["data"]["responses"]
-    assert len(responses3) == 1, "Expected only 1 response"
-    assert specific_npc in responses3, f"Missing response from {specific_npc}"
-
-    logger.info(f"Turn 3 - Client: {direct_question}")
-    logger.info(f"Turn 3 - {specific_npc}: {responses3[specific_npc]['content']}")
-
-    # --------- TURN 4: Client addresses a different group ---------
-    group_switch = "Now I'd like to talk to group2. Hello group2!"
-    response4 = await send_client_message(
-        mock_websocket, group_switch, target_group="group2"
-    )
-
-    # Verify responses
-    responses4 = response4["data"]["responses"]
-    assert "agent2" in responses4, "Missing response from agent2"
-    assert "agent3" in responses4, "Missing response from agent3"
-    assert "agent1" not in responses4, "Unexpected response from agent1"
-
-    logger.info(f"Turn 4 - Client: {group_switch}")
-    for npc, resp in responses4.items():
-        logger.info(f"Turn 4 - {npc}: {resp['content']}")
-
-    # --------- TURN 5: Client addresses the intersection of groups ---------
-    # agent2 is in both groups, so target them specifically
-    intersection_msg = (
-        "Let's talk to the agent who's in both groups. That would be agent2."
-    )
-    response5 = await send_client_message(
-        mock_websocket, intersection_msg, target_npcs=["agent2"]
-    )
-
-    # Verify responses
-    responses5 = response5["data"]["responses"]
-    assert len(responses5) == 1, "Expected only 1 response"
-    assert "agent2" in responses5, "Missing response from agent2"
-
-    logger.info(f"Turn 5 - Client: {intersection_msg}")
-    logger.info(f"Turn 5 - agent2: {responses5['agent2']['content']}")
-
-    # --------- TURN 6: Client wraps up the conversation ---------
-    final_msg = "Thanks everyone for chatting with me today!"
-    response6 = await send_client_message(
-        mock_websocket, final_msg, target_npcs=["agent1", "agent2", "agent3"]
-    )
-
-    # Verify responses from all NPCs
-    responses6 = response6["data"]["responses"]
-    assert len(responses6) == 3, "Expected 3 responses"
-    assert "agent1" in responses6, "Missing response from agent1"
-    assert "agent2" in responses6, "Missing response from agent2"
-    assert "agent3" in responses6, "Missing response from agent3"
-
-    logger.info(f"Turn 6 - Client: {final_msg}")
-    for npc, resp in responses6.items():
-        logger.info(f"Turn 6 - {npc}: {resp['content']}")
-
->>>>>>> 255826fa
     # Clean up
     await end_simulation(mock_websocket)
     logger.info("Multi-turn conversation test completed successfully!")