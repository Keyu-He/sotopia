import pytest
from typing import List, Dict, Any
import logging
from pydantic import BaseModel
from sotopia.database.persistent_profile import RelationshipType
from sotopia.api.websocket_utils import build_observation
logging.basicConfig(
    level=logging.DEBUG,
    format="%(asctime)s - %(levelname)s - %(message)s",
    force=True,
)

from sotopia.api.websocket_utils import (
    build_observation,
    get_env_agents,
)
from sotopia.agents import LLMAgent, Agents
from sotopia.messages import Observation, AgentAction
from sotopia.database import (
    EnvironmentProfile,
    AgentProfile,
    EvaluationDimensionBuilder,
)

# =============================================================================
# Test for build_observation
# =============================================================================


def test_build_observation():
    """
    Test that build_observation returns an Observation with the correct
    last_turn, turn_number and available_actions.
    """
    conversation_history = [
        {"role": "client", "content": "Hello"},
        {"role": "agent", "content": "Hi, how may I help you?"},
    ]
    turn_number = len(conversation_history)
    obs: Observation = build_observation(turn_number, conversation_history)
    assert obs.last_turn == "Hi, how may I help you?"
    assert obs.turn_number == turn_number
    expected_actions: List[str] = [
        "speak",
        "non-verbal communication",
        "action",
        "leave",
    ]
    assert obs.available_actions == expected_actions


# =============================================================================
# Test for get_env_agents
# =============================================================================


# Define dummy profile classes to simulate database objects.
class DummyAgentProfile:
    def __init__(
        self,
        pk: str,
        first_name: str = "John",
        last_name: str = "Doe",
        age: int = 30,
        occupation: str = "tester",
        gender: str = "male",
        gender_pronoun: str = "he",
        public_info: str = "",
        big_five: str = "",
        moral_values: list[str] = None,
        schwartz_personal_values: list[str] = None,
        personality_and_values: str = "",
        decision_making_style: str = "",
        secret: str = "",
        model_id: str = "",
        mbti: str = "",
        tag: str = "test_tag",
    ):
        self.pk = pk
        self.first_name = first_name
        self.last_name = last_name
        self.age = age
        self.occupation = occupation
        self.gender = gender
        self.gender_pronoun = gender_pronoun
        self.public_info = public_info
        self.big_five = big_five
        self.moral_values = moral_values or []
        self.schwartz_personal_values = schwartz_personal_values or []
        self.personality_and_values = personality_and_values
        self.decision_making_style = decision_making_style
        self.secret = secret
        self.model_id = model_id
        self.mbti = mbti
        self.tag = tag


class DummyEnvProfile:
    def __init__(self, pk: str):
        self.pk = pk
        self.codename = "test_codename"
        self.source = ""
        self.scenario = "A concrete scenario description that meets the guidelines."
        self.agent_goals = ["Goal1", "Goal2"]
<<<<<<< HEAD
        self.relationship = RelationshipType.stranger  
=======
<<<<<<< HEAD:tests/api/test_turntaking_atomic.py
        self.relationship = RelationshipType.stranger
=======
        # Provide a valid RelationshipType value:
        self.relationship = (
            RelationshipType.stranger
        )  # or another valid member of the enum
>>>>>>> 96b64ded57b634854ad22b2f5488adfdd66f8634:tests/api/more_tests.py
>>>>>>> 74c99146
        self.age_constraint = None
        self.occupation_constraint = None
        self.agent_constraint = None
        self.tag = "test_tag"


def fake_agent_get(agent_id: str) -> DummyAgentProfile:
    dummy = {
        "agent1": DummyAgentProfile(
            "agent1", first_name="John", last_name="Doe", age=30
        ),
        "agent2": DummyAgentProfile(
            "agent2", first_name="Jane", last_name="Doe", age=25
        ),
    }
    if agent_id in dummy:
        return dummy[agent_id]
    raise Exception(f"AgentProfile with id {agent_id} not found")


def fake_env_get(env_id: str) -> DummyEnvProfile:
    return DummyEnvProfile(env_id)


@pytest.fixture
def mp(monkeypatch):
    monkeypatch.setattr(EnvironmentProfile, "get", fake_env_get)
    monkeypatch.setattr(AgentProfile, "get", fake_agent_get)
    monkeypatch.setattr(
        EvaluationDimensionBuilder,
        "select_existing_dimension_model_by_list_name",
        lambda list_name: BaseModel,
    )
    original_init = LLMAgent.__init__

    def patched_init(
        self,
        agent_name=None,
        uuid_str=None,
        agent_profile=None,
        model_name="gpt-4o-mini",
        script_like=False,
    ):
        if agent_name is None and agent_profile is not None:
            agent_name = agent_profile.pk
        original_init(
            self, agent_name, uuid_str, agent_profile, model_name, script_like
        )

    monkeypatch.setattr(LLMAgent, "__init__", patched_init)
    return monkeypatch


def test_get_env_agents(mp):
    """
    Test that get_env_agents returns an environment, an agents dictionary keyed by
    agent names (which should be the pks) and non-empty environment messages.
    """
    env, agents, env_msgs = get_env_agents("env1", ["agent1", "agent2"], ["model1", "model2"], "eval_model", "dummy_list")
    assert set(agents.keys()) == {"John Doe", "Jane Doe"}

    # Each agent should have been assigned one of the dummy environment goals.
    for agent in agents.values():
        assert agent.goal in ["Goal1", "Goal2"]

    # Check that environment messages is a dict.
    assert isinstance(env_msgs, dict)


# =============================================================================
# Atomic test for process_turn
# =============================================================================


# Create a dummy agent by subclassing LLMAgent that returns a fixed AgentAction.
class DummyAgent(LLMAgent):
    async def aact(self, obs: Observation) -> AgentAction:
        # Always return a known action, for example, a "speak" action.
        return AgentAction(action_type="speak", argument="dummy response")


@pytest.fixture
def dummy_simulator(mp) -> Any:
    """
    Create a dummy simulator that mimics WebSocketSotopiaSimulator. It sets up:
      - A dummy Agents dictionary with one DummyAgent.
      - A dummy environment with one goal.
      - A conversation_history seeded with the initial environment message.
    """
    # Create dummy agents dictionary.
    agents = Agents(
        {
            "agent1": DummyAgent(
                agent_name="agent1", agent_profile=None, model_name="dummy"
            )
        }
    )

    # Create a dummy environment profile for simulation.
    class DummyEnv:
        def __init__(self, goals: List[str]):
            self.agents = list(agents.keys())
            self.profile = type(
                "DummyProfile", (), {"agent_goals": goals, "pk": "env1"}
            )

    dummy_env = DummyEnv(["goal1"])
    # Create dummy environment messages (simulate initial reset).
    dummy_msgs = {
        "agent1": type(
            "DummyObs", (), {"to_natural_language": lambda self: "initial message"}
        )()
    }

    # Define a minimal dummy simulator class.
    class DummySimulator:
        def __init__(self):
            self.env = dummy_env
            self.agents = agents
            self.environment_messages = dummy_msgs
            # Initialize conversation history with the initial environment message.
            self.conversation_history: List[Dict[str, str]] = [{
                "role": "environment",
                "agent": "agent1",
                "content": dummy_msgs["agent1"].to_natural_language()
            }]
<<<<<<< HEAD
        async def process_turn(self, client_data: dict) -> dict:            
=======
        async def process_turn(self, client_data: dict) -> dict:
=======
            self.conversation_history: List[Dict[str, str]] = [
                {
                    "role": "environment",
                    "agent": "agent1",
                    "content": dummy_msgs["agent1"].to_natural_language(),
                }
            ]

        async def process_turn(self, client_data: dict) -> dict:
            # Reuse the actual process_turn logic from WebSocketSotopiaSimulator.
            # Import build_observation from the proper module.
            from sotopia.api.websocket_utils import build_observation

>>>>>>> 96b64ded57b634854ad22b2f5488adfdd66f8634:tests/api/more_tests.py
>>>>>>> 74c99146
            # Append client's input.
            self.conversation_history.append(
                {"role": "client", "content": client_data.get("content", "")}
            )
            agent_id = client_data.get("agent_id")
            if agent_id not in self.agents:
                raise ValueError(f"Agent with id {agent_id} not found")
            obs = build_observation(
                len(self.conversation_history), self.conversation_history
            )
            agent = self.agents[agent_id]
            agent_action = await agent.aact(obs)
            self.conversation_history.append(
                {"role": "agent", "content": agent_action.argument}
            )
            return {
                "turn": len(self.conversation_history),
                "agent_id": agent_id,
                "agent_response": agent_action.argument,
                "action_type": agent_action.action_type,
            }

    return DummySimulator()


@pytest.mark.asyncio
async def test_process_turn_success(dummy_simulator):
    """
    Test that process_turn returns correct TURN_RESPONSE data when valid input is provided.
    """
    simulator = dummy_simulator
    client_data = {"agent_id": "agent1", "content": "Hello!"}
    result = await simulator.process_turn(client_data)
    # Initially: environment message (1 msg). After processing turn → add client and agent messages, so total is 3.
    assert result["turn"] == 3
    assert result["agent_id"] == "agent1"
    # DummyAgent always returns the same response.
    assert result["agent_response"] == "dummy response"
    assert result["action_type"] == "speak"


@pytest.mark.asyncio
async def test_process_turn_invalid_agent(dummy_simulator):
    """
    Test that process_turn raises a ValueError for an invalid agent_id.
    """
    simulator = dummy_simulator
    client_data = {"agent_id": "nonexistent", "content": "Hello!"}
    with pytest.raises(ValueError) as excinfo:
        await simulator.process_turn(client_data)
    assert "Agent with id nonexistent not found" in str(excinfo.value)


@pytest.mark.asyncio
async def test_multiple_turns_accumulate_history(dummy_simulator):
    """
    Test that multiple calls to process_turn properly accumulate conversation history.
    """
    simulator = dummy_simulator
    # Initial history already has one environment message.
    initial_length = len(simulator.conversation_history)
    # Process first turn.
    await simulator.process_turn({"agent_id": "agent1", "content": "Turn one"})
    # Process second turn.
    await simulator.process_turn({"agent_id": "agent1", "content": "Turn two"})
    # There should be: 1 (env) + 2*2 messages = 5 messages total.
    assert len(simulator.conversation_history) == initial_length + 4
<|MERGE_RESOLUTION|>--- conflicted
+++ resolved
@@ -102,18 +102,7 @@
         self.source = ""
         self.scenario = "A concrete scenario description that meets the guidelines."
         self.agent_goals = ["Goal1", "Goal2"]
-<<<<<<< HEAD
         self.relationship = RelationshipType.stranger  
-=======
-<<<<<<< HEAD:tests/api/test_turntaking_atomic.py
-        self.relationship = RelationshipType.stranger
-=======
-        # Provide a valid RelationshipType value:
-        self.relationship = (
-            RelationshipType.stranger
-        )  # or another valid member of the enum
->>>>>>> 96b64ded57b634854ad22b2f5488adfdd66f8634:tests/api/more_tests.py
->>>>>>> 74c99146
         self.age_constraint = None
         self.occupation_constraint = None
         self.agent_constraint = None
@@ -240,11 +229,7 @@
                 "agent": "agent1",
                 "content": dummy_msgs["agent1"].to_natural_language()
             }]
-<<<<<<< HEAD
         async def process_turn(self, client_data: dict) -> dict:            
-=======
-        async def process_turn(self, client_data: dict) -> dict:
-=======
             self.conversation_history: List[Dict[str, str]] = [
                 {
                     "role": "environment",
@@ -258,8 +243,6 @@
             # Import build_observation from the proper module.
             from sotopia.api.websocket_utils import build_observation
 
->>>>>>> 96b64ded57b634854ad22b2f5488adfdd66f8634:tests/api/more_tests.py
->>>>>>> 74c99146
             # Append client's input.
             self.conversation_history.append(
                 {"role": "client", "content": client_data.get("content", "")}
