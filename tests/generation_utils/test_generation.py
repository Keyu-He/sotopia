--- conflicted
+++ resolved
@@ -17,30 +17,7 @@
     """
     length, lower, upper = 5, -10, 10
     list_of_int = await agenerate(
-<<<<<<< HEAD
-        "gpt-4o-mini",
-        "{format_instructions}",
-        {},
-        ListOfIntOutputParser(length, (lower, upper)),
-    )
-    assert isinstance(list_of_int, list)
-    assert len(list_of_int) == length
-    assert all(isinstance(i, int) for i in list_of_int)
-    assert all(lower <= i <= upper for i in list_of_int)
-
-
-@pytest.mark.skip(reason="togethercompute out of credit")
-@pytest.mark.asyncio
-async def test_agenerate_list_integer_together() -> None:
-    """
-    async version of test_generate_list_integer
-    """
-    length, lower, upper = 5, -10, 10
-    list_of_int = await agenerate(
-        "togethercomputer/llama-2-70b-chat",
-=======
         "custom/llama3.2:1b@http://localhost:8000/v1",
->>>>>>> 88fc3a34
         "{format_instructions}",
         {},
         ListOfIntOutputParser(length, (lower, upper)),
@@ -57,11 +34,7 @@
     # Call the function under test
     caplog.set_level(15)
     await agenerate(
-<<<<<<< HEAD
-        "gpt-4o-mini",
-=======
         "custom/llama3.2:1b@http://localhost:8000/v1",
->>>>>>> 88fc3a34
         "{format_instructions}",
         {},
         ListOfIntOutputParser(5, (-10, 10)),
