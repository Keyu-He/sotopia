--- conflicted
+++ resolved
@@ -139,7 +139,6 @@
 
 
 @app.command()
-<<<<<<< HEAD
 def clean_env_wo_combos() -> None:
     """
     Function to clean up env-agent combos in the database
@@ -151,7 +150,7 @@
         if env not in envs_id_in_combos:
             EnvironmentProfile.delete(env)
         
-=======
+@app.command()
 def upload_env_profiles(
     filepath: str = "./data/all_environment_profile.json",
 ) -> None:
@@ -187,7 +186,6 @@
 
     Migrator().run()
 
->>>>>>> b8f2a2bf
 
 if __name__ == "__main__":
     app()