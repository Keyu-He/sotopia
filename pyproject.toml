[project]
name = "sotopia"
version = "0.1.0-rc.5"
description = "A platform for simulating and evaluating social interaction."
authors = [
    { name = "Hao Zhu", email = "prokilchu@gmail.com" },
    { name = "Xuhui Zhou", email = "xuhuiz@cs.cmu.edu" }
]
requires-python = ">=3.10, <3.13"
license = { text = "MIT License" }
readme = "README.md"
<<<<<<< HEAD
packages = [{include = "sotopia"}]

[tool.poetry.dependencies]
python = ">=3.10, <3.13"
lxml = ">=4.9.3,<6.0.0"
openai = "^1.11.0"
langchain = "~0.2.5"
rich = "^13.6.0"
PettingZoo = "1.24.3"
redis-om = "^0.3.1"
gin-config = "^0.5.0"
absl-py = "^2.0.0"
together = "^0.2.4"
pydantic = "^2.8.2"
beartype = "^0.14.0"
langchain-openai = "~0.1.8"
litellm = ">=1.23.12,<1.41.0"
hiredis = ">=3.0.0"
aact = "*"
=======
>>>>>>> b9fcf3d1

dependencies = [
    "lxml>=4.9.3,<6.0.0",
    "openai>=1.11.0,<2.0.0",
    "langchain>=0.2.5,<0.3.0",
    "rich>=13.6.0,<14.0.0",
    "PettingZoo==1.24.3",
    "redis-om>=0.3.0,<0.4.0",
    "gin-config>=0.5.0,<0.6.0",
    "absl-py>=2.0.0,<3.0.0",
    "together>=0.2.4,<0.3.0",
    "pydantic>=2.5.0,<3.0.0",
    "beartype>=0.14.0,<0.15.0",
    "langchain-openai>=0.1.8,<0.2.0",
    "litellm>=1.23.12,<1.41.0",
    "hiredis>=3.0.0"
]

[build-system]
requires = ["hatchling"]
build-backend = "hatchling.build"

[project.optional-dependencies]
anthropic = ["anthropic"]
groq = ["groq"]
cohere = ["cohere"]
google-generativeai = ["google-generativeai"]
examples = ["transformers", "datasets", "scipy", "torch", "pandas"]
chat = ["fastapi"]
test = ["pytest", "pytest-cov", "pytest-asyncio"]

[tool.uv]
dev-dependencies = [
    "pre-commit",
    "nbmake",
    "types-setuptools",
    "types-requests",
    "types-tqdm",
    "types-protobuf==4.24.0.4",
    "lxml-stubs",
    "pandas-stubs",
    "ruff",
    "mypy"
]

[tool.mypy]
mypy_path = "stubs"
strict = true
plugins = [
    "pydantic.mypy",
    "pydantic.v1.mypy"
]

[[tool.mypy.overrides]]
module = "transformers.*"
ignore_missing_imports = true

[tool.pytest.ini_options]
testpaths = ["tests"]
python_files = "test_*.py"

[project.scripts]
sotopia = "sotopia.cli:app"<|MERGE_RESOLUTION|>--- conflicted
+++ resolved
@@ -9,28 +9,6 @@
 requires-python = ">=3.10, <3.13"
 license = { text = "MIT License" }
 readme = "README.md"
-<<<<<<< HEAD
-packages = [{include = "sotopia"}]
-
-[tool.poetry.dependencies]
-python = ">=3.10, <3.13"
-lxml = ">=4.9.3,<6.0.0"
-openai = "^1.11.0"
-langchain = "~0.2.5"
-rich = "^13.6.0"
-PettingZoo = "1.24.3"
-redis-om = "^0.3.1"
-gin-config = "^0.5.0"
-absl-py = "^2.0.0"
-together = "^0.2.4"
-pydantic = "^2.8.2"
-beartype = "^0.14.0"
-langchain-openai = "~0.1.8"
-litellm = ">=1.23.12,<1.41.0"
-hiredis = ">=3.0.0"
-aact = "*"
-=======
->>>>>>> b9fcf3d1
 
 dependencies = [
     "lxml>=4.9.3,<6.0.0",
@@ -46,7 +24,8 @@
     "beartype>=0.14.0,<0.15.0",
     "langchain-openai>=0.1.8,<0.2.0",
     "litellm>=1.23.12,<1.41.0",
-    "hiredis>=3.0.0"
+    "hiredis>=3.0.0",
+    "aact"
 ]
 
 [build-system]
