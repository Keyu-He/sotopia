[project]
name = "sotopia"
version = "0.1.0-rc.5"
description = "A platform for simulating and evaluating social interaction."
authors = [
    { name = "Hao Zhu", email = "prokilchu@gmail.com" },
    { name = "Xuhui Zhou", email = "xuhuiz@cs.cmu.edu" }
]
requires-python = ">=3.10, <3.13"
license = { text = "MIT License" }
readme = "README.md"

dependencies = [
    "lxml>=4.9.3,<6.0.0",
    "openai>=1.11.0,<2.0.0",
    "langchain>=0.2.5,<0.4.0",
    "rich>=13.6.0,<14.0.0",
    "PettingZoo==1.24.3",
    "redis-om>=0.3.0,<0.4.0",
    "gin-config>=0.5.0,<0.6.0",
    "absl-py>=2.0.0,<3.0.0",
    "together>=0.2.4,<1.4.0",
    "pydantic>=2.5.0,<3.0.0",
<<<<<<< HEAD
    "beartype>=0.14.0,<0.15.0",
    "langchain-openai>=0.1.8,<0.2.0",
    "litellm>=1.23.12,<1.41.0",
    "hiredis>=3.0.0",
    "aact"
=======
    "beartype>=0.14.0,<0.20.0",
    "langchain-openai>=0.1.8,<0.3.0",
    "litellm>=1.23.12,<1.50.0",
    "hiredis>=3.0.0"
>>>>>>> 78a8c270
]

[build-system]
requires = ["hatchling"]
build-backend = "hatchling.build"

[project.optional-dependencies]
anthropic = ["anthropic"]
groq = ["groq"]
cohere = ["cohere"]
google-generativeai = ["google-generativeai"]
examples = ["transformers", "datasets", "scipy", "torch", "pandas"]
chat = ["fastapi"]
test = ["pytest", "pytest-cov", "pytest-asyncio"]

[tool.uv]
dev-dependencies = [
    "pre-commit",
    "nbmake",
    "types-setuptools",
    "types-requests",
    "types-tqdm",
    "types-protobuf==4.24.0.4",
    "lxml-stubs",
    "pandas-stubs",
    "ruff",
    "mypy"
]

[tool.mypy]
mypy_path = "stubs"
strict = true
plugins = [
    "pydantic.mypy",
    "pydantic.v1.mypy"
]

[[tool.mypy.overrides]]
module = "transformers.*"
ignore_missing_imports = true

[tool.pytest.ini_options]
testpaths = ["tests"]
python_files = "test_*.py"

[project.scripts]
sotopia = "sotopia.cli:app"<|MERGE_RESOLUTION|>--- conflicted
+++ resolved
@@ -13,7 +13,7 @@
 dependencies = [
     "lxml>=4.9.3,<6.0.0",
     "openai>=1.11.0,<2.0.0",
-    "langchain>=0.2.5,<0.4.0",
+    "langchain>=0.2.5,<0.3.0",
     "rich>=13.6.0,<14.0.0",
     "PettingZoo==1.24.3",
     "redis-om>=0.3.0,<0.4.0",
@@ -21,18 +21,9 @@
     "absl-py>=2.0.0,<3.0.0",
     "together>=0.2.4,<1.4.0",
     "pydantic>=2.5.0,<3.0.0",
-<<<<<<< HEAD
-    "beartype>=0.14.0,<0.15.0",
-    "langchain-openai>=0.1.8,<0.2.0",
-    "litellm>=1.23.12,<1.41.0",
+    "beartype>=0.14.0,<0.20.0",
     "hiredis>=3.0.0",
     "aact"
-=======
-    "beartype>=0.14.0,<0.20.0",
-    "langchain-openai>=0.1.8,<0.3.0",
-    "litellm>=1.23.12,<1.50.0",
-    "hiredis>=3.0.0"
->>>>>>> 78a8c270
 ]
 
 [build-system]
