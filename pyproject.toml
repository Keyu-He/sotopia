--- conflicted
+++ resolved
@@ -22,16 +22,11 @@
     "together>=0.2.4,<1.5.0",
     "pydantic>=2.5.0,<3.0.0",
     "hiredis>=3.0.0",
-<<<<<<< HEAD
     "litellm>=0.1.1",
     "aact",
     "modal>=0.68.18",
     "streamlit>=1.41.1",
     "fastapi[standard]>=0.115.6",
-=======
-    "litellm>=1.65.0",
-    "aact"
->>>>>>> 23ea384d
 ]
 
 [build-system]
